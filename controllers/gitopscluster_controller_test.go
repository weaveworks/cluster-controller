package controllers_test

import (
	"context"
	"regexp"
	"testing"
	"time"

	"github.com/fluxcd/pkg/apis/meta"
	gitopsv1alpha1 "github.com/weaveworks/cluster-controller/api/v1alpha1"
	"github.com/weaveworks/cluster-controller/controllers"
	corev1 "k8s.io/api/core/v1"
	metav1 "k8s.io/apimachinery/pkg/apis/meta/v1"
	"k8s.io/apimachinery/pkg/runtime"
	"k8s.io/apimachinery/pkg/types"
	clientsetscheme "k8s.io/client-go/kubernetes/scheme"
	clusterv1 "sigs.k8s.io/cluster-api/api/v1beta1"
	"sigs.k8s.io/controller-runtime/pkg/client"
	"sigs.k8s.io/controller-runtime/pkg/client/fake"
	"sigs.k8s.io/controller-runtime/pkg/reconcile"
)

const (
	testName      = "test-cluster"
	testNamespace = "testing"
)

func TestReconcile(t *testing.T) {
	tests := []struct {
		name         string
		state        []runtime.Object
		obj          types.NamespacedName
		requeueAfter time.Duration
		errString    string
	}{
		{
			name: "secret does not exist",
			state: []runtime.Object{
				makeTestCluster(func(c *gitopsv1alpha1.GitopsCluster) {
					c.Spec.SecretRef = &meta.LocalObjectReference{
						Name: "missing",
					}
				}),
			},
			obj:          types.NamespacedName{Namespace: testNamespace, Name: testName},
			requeueAfter: controllers.MissingSecretRequeueTime,
		},
		{
			name: "secret exists",
<<<<<<< HEAD
			gitopsCluster: makeTestCluster(func(c *gitopsv1alpha1.GitopsCluster) {
				c.Spec.SecretRef = &meta.LocalObjectReference{
					Name: "dev",
				}
			}),
			expectedCondition: &metav1.Condition{Type: "Ready", Status: "True"},
			runtimeObjects: []runtime.Object{
				makeNode(map[string]string{
					"node-role.kubernetes.io/master": "",
				}, corev1.NodeCondition{Type: "Ready", Status: "True", LastHeartbeatTime: metav1.Now(),
					LastTransitionTime: metav1.Now(), Reason: "KubeletReady",
					Message: "kubelet is posting ready status"}),
=======
			state: []runtime.Object{
				makeTestCluster(func(c *gitopsv1alpha1.GitopsCluster) {
					c.Spec.SecretRef = &meta.LocalObjectReference{
						Name: "dev",
					}
				}),
>>>>>>> d8830440
				makeTestSecret(types.NamespacedName{
					Name:      "dev",
					Namespace: testNamespace,
				}, map[string][]byte{"value": []byte("testing")}),
				makeTestSecret(types.NamespacedName{
					Name:      "dev-kubeconfig",
					Namespace: testNamespace,
				}, map[string][]byte{"value": []byte("foo")}),
			},
			obj: types.NamespacedName{Namespace: testNamespace, Name: testName},
		},
		{
			name: "CAPI cluster does not exist",
			state: []runtime.Object{
				makeTestCluster(func(c *gitopsv1alpha1.GitopsCluster) {
					c.Spec.CAPIClusterRef = &meta.LocalObjectReference{
						Name: "missing",
					}
				}),
			},
			obj:       types.NamespacedName{Namespace: testNamespace, Name: testName},
			errString: "failed to get CAPI cluster.*missing.*not found",
		},
		{
			name: "CAPI cluster exists",
			state: []runtime.Object{
				makeTestCluster(func(c *gitopsv1alpha1.GitopsCluster) {
					c.Spec.CAPIClusterRef = &meta.LocalObjectReference{
						Name: "dev",
					}
				}),
				makeTestCAPICluster(types.NamespacedName{
					Name:      "dev",
					Namespace: testNamespace,
				}),
			},
			obj: types.NamespacedName{Namespace: testNamespace, Name: testName},
		},
	}

	for _, tt := range tests {
		t.Run(tt.name, func(t *testing.T) {
			r := makeTestReconciler(t, tt.state...)
			r.ConfigParser = func(b []byte) (client.Client, error) {
				return r.Client, nil
			}

			result, err := r.Reconcile(context.TODO(), reconcile.Request{NamespacedName: tt.obj})

			if result.RequeueAfter != tt.requeueAfter {
				t.Fatalf("Reconcile() RequeueAfter got %v, want %v", result.RequeueAfter, tt.requeueAfter)
			}
			assertErrorMatch(t, tt.errString, err)

		})
	}
}

func makeTestReconciler(t *testing.T, objs ...runtime.Object) controllers.GitopsClusterReconciler {
	s, tc := makeTestClientAndScheme(t, objs...)
	return controllers.GitopsClusterReconciler{
		Client: tc,
		Scheme: s,
	}
}

func makeTestClientAndScheme(t *testing.T, objs ...runtime.Object) (*runtime.Scheme, client.Client) {
	t.Helper()
	s := runtime.NewScheme()
	assertNoError(t, clientsetscheme.AddToScheme(s))
	assertNoError(t, gitopsv1alpha1.AddToScheme(s))
	assertNoError(t, clusterv1.AddToScheme(s))
	return s, fake.NewClientBuilder().WithScheme(s).WithRuntimeObjects(objs...).Build()
}

func assertNoError(t *testing.T, err error) {
	t.Helper()
	if err != nil {
		t.Fatal(err)
	}
}

func makeTestCluster(opts ...func(*gitopsv1alpha1.GitopsCluster)) *gitopsv1alpha1.GitopsCluster {
	c := &gitopsv1alpha1.GitopsCluster{
		ObjectMeta: metav1.ObjectMeta{
			Name:      testName,
			Namespace: testNamespace,
		},
		Spec: gitopsv1alpha1.GitopsClusterSpec{},
	}
	for _, o := range opts {
		o(c)
	}
	return c
}

func makeTestSecret(name types.NamespacedName, data map[string][]byte) *corev1.Secret {
	return &corev1.Secret{
		ObjectMeta: metav1.ObjectMeta{
			Name:      name.Name,
			Namespace: name.Namespace,
		},
		Data: data,
	}
}

func makeTestCAPICluster(name types.NamespacedName, opts ...func(*clusterv1.Cluster)) *clusterv1.Cluster {
	c := &clusterv1.Cluster{
		ObjectMeta: metav1.ObjectMeta{
			Name:      name.Name,
			Namespace: name.Namespace,
		},
		Spec: clusterv1.ClusterSpec{},
	}
	for _, o := range opts {
		o(c)
	}
	return c
}

func assertErrorMatch(t *testing.T, s string, e error) {
	t.Helper()
	if !matchErrorString(t, s, e) {
		t.Fatalf("error did not match, got %s, want %s", e, s)
	}
}

func matchErrorString(t *testing.T, s string, e error) bool {
	t.Helper()
	if s == "" && e == nil {
		return true
	}
	if s != "" && e == nil {
		return false
	}
	match, err := regexp.MatchString(s, e.Error())
	if err != nil {
		t.Fatal(err)
	}
	return match
}<|MERGE_RESOLUTION|>--- conflicted
+++ resolved
@@ -47,27 +47,12 @@
 		},
 		{
 			name: "secret exists",
-<<<<<<< HEAD
-			gitopsCluster: makeTestCluster(func(c *gitopsv1alpha1.GitopsCluster) {
-				c.Spec.SecretRef = &meta.LocalObjectReference{
-					Name: "dev",
-				}
-			}),
-			expectedCondition: &metav1.Condition{Type: "Ready", Status: "True"},
-			runtimeObjects: []runtime.Object{
-				makeNode(map[string]string{
-					"node-role.kubernetes.io/master": "",
-				}, corev1.NodeCondition{Type: "Ready", Status: "True", LastHeartbeatTime: metav1.Now(),
-					LastTransitionTime: metav1.Now(), Reason: "KubeletReady",
-					Message: "kubelet is posting ready status"}),
-=======
 			state: []runtime.Object{
 				makeTestCluster(func(c *gitopsv1alpha1.GitopsCluster) {
 					c.Spec.SecretRef = &meta.LocalObjectReference{
 						Name: "dev",
 					}
 				}),
->>>>>>> d8830440
 				makeTestSecret(types.NamespacedName{
 					Name:      "dev",
 					Namespace: testNamespace,
