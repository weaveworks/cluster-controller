/*
Copyright 2022.

Licensed under the Apache License, Version 2.0 (the "License");
you may not use this file except in compliance with the License.
You may obtain a copy of the License at

    http://www.apache.org/licenses/LICENSE-2.0

Unless required by applicable law or agreed to in writing, software
distributed under the License is distributed on an "AS IS" BASIS,
WITHOUT WARRANTIES OR CONDITIONS OF ANY KIND, either express or implied.
See the License for the specific language governing permissions and
limitations under the License.
*/

package controllers

import (
	"context"
	"fmt"
	"time"

	"github.com/fluxcd/pkg/apis/meta"
	"github.com/fluxcd/pkg/runtime/conditions"
	corev1 "k8s.io/api/core/v1"
	apierrors "k8s.io/apimachinery/pkg/api/errors"
	"k8s.io/apimachinery/pkg/runtime"
	"k8s.io/apimachinery/pkg/types"
	clusterv1 "sigs.k8s.io/cluster-api/api/v1beta1"
	ctrl "sigs.k8s.io/controller-runtime"
	"sigs.k8s.io/controller-runtime/pkg/client"
	"sigs.k8s.io/controller-runtime/pkg/handler"
	"sigs.k8s.io/controller-runtime/pkg/log"
	"sigs.k8s.io/controller-runtime/pkg/source"

	gitopsv1alpha1 "github.com/weaveworks/cluster-controller/api/v1alpha1"
)

const (
	// SecretNameIndexKey is the key used for indexing secret
	// resources based on their name.
	SecretNameIndexKey string = "SecretNameIndexKey"
	// CAPIClusterNameIndexKey is the key used for indexing CAPI cluster
	// resources based on their name.
	CAPIClusterNameIndexKey string = "CAPIClusterNameIndexKey"

	// MissingSecretRequeueTime is the period after which a secret will be
	// checked if it doesn't exist.
	MissingSecretRequeueTime = time.Second * 30
)

// GitopsClusterReconciler reconciles a GitopsCluster object
type GitopsClusterReconciler struct {
	client.Client
	Scheme       *runtime.Scheme
	ConfigParser func(b []byte) (client.Client, error)
}

// NewGitopsClusterReconciler creates and returns a configured
// reconciler ready for use.
func NewGitopsClusterReconciler(c client.Client, s *runtime.Scheme) *GitopsClusterReconciler {
	return &GitopsClusterReconciler{
		Client:       c,
		Scheme:       s,
	}
}

// +kubebuilder:rbac:groups=gitops.weave.works,resources=gitopsclusters,verbs=get;list;watch;create;update;patch;delete
// +kubebuilder:rbac:groups=gitops.weave.works,resources=gitopsclusters/status,verbs=get;update;patch
// +kubebuilder:rbac:groups=gitops.weave.works,resources=gitopsclusters/finalizers,verbs=update
// +kubebuilder:rbac:groups="",resources=secrets,verbs=get;watch;list
// +kubebuilder:rbac:groups="cluster.x-k8s.io",resources=clusters,verbs=get;watch;list

// Reconcile is part of the main kubernetes reconciliation loop which aims to
// move the current state of the cluster closer to the desired state.
func (r *GitopsClusterReconciler) Reconcile(ctx context.Context, req ctrl.Request) (ctrl.Result, error) {
	log := log.FromContext(ctx)

	// Fetch the Cluster
	cluster := &gitopsv1alpha1.GitopsCluster{}
	if err := r.Get(ctx, req.NamespacedName, cluster); err != nil {
		log.Error(err, "failed to get Cluster")

		return ctrl.Result{}, client.IgnoreNotFound(err)
	}

	if cluster.Spec.SecretRef != nil {
		name := types.NamespacedName{
			Namespace: cluster.GetNamespace(),
			Name:      cluster.Spec.SecretRef.Name,
		}
		var secret corev1.Secret
		if err := r.Get(ctx, name, &secret); err != nil {
			if apierrors.IsNotFound(err) {
				// TODO: this could _possibly_ be controllable by the
				// `GitopsCluster` itself.
				log.Info("waiting for cluster secret to be available")
				conditions.MarkFalse(cluster, meta.ReadyCondition, gitopsv1alpha1.WaitingForSecretReason, "")
				if err := r.Status().Update(ctx, cluster); err != nil {
					log.Error(err, "failed to update Cluster status")
					return ctrl.Result{}, err
				}
				return ctrl.Result{RequeueAfter: MissingSecretRequeueTime}, nil
			}
			e := fmt.Errorf("failed to get secret %q: %w", name, err)
			conditions.MarkFalse(cluster, meta.ReadyCondition, gitopsv1alpha1.WaitingForSecretReason, e.Error())
			if err := r.Status().Update(ctx, cluster); err != nil {
				log.Error(err, "failed to update Cluster status")
				return ctrl.Result{}, err
			}

			return ctrl.Result{}, e
		}

		log.Info("Secret found", "secret", name)

		ready, err := r.checkControlPlaneReadiness(ctx, *cluster)
		if err != nil {
			conditions.MarkFalse(cluster, meta.ReadyCondition, gitopsv1alpha1.WaitingForSecretReason, err.Error())
			if err := r.Status().Update(ctx, cluster); err != nil {
				log.Error(err, "failed to update Cluster status")
				return ctrl.Result{}, err
			}
			return ctrl.Result{}, err
		}

		if !ready {
			log.Info("waiting for control plane to be ready", "cluster", cluster.Name)

			return ctrl.Result{RequeueAfter: cluster.ClusterReadinessRequeue()}, nil
		}

		conditions.MarkTrue(cluster, meta.ReadyCondition, gitopsv1alpha1.SecretFoundReason, "")
		if err := r.Status().Update(ctx, cluster); err != nil {
			log.Error(err, "failed to update Cluster status")
			return ctrl.Result{}, err
		}
	}

	if cluster.Spec.CAPIClusterRef != nil {
		name := types.NamespacedName{
			Namespace: cluster.GetNamespace(),
			Name:      cluster.Spec.CAPIClusterRef.Name,
		}
		var capiCluster clusterv1.Cluster
		if err := r.Get(ctx, name, &capiCluster); err != nil {
			e := fmt.Errorf("failed to get CAPI cluster %q: %w", name, err)
			conditions.MarkFalse(cluster, meta.ReadyCondition, gitopsv1alpha1.WaitingForCAPIClusterReason, e.Error())
			if err := r.Status().Update(ctx, cluster); err != nil {
				log.Error(err, "failed to update Cluster status")
				return ctrl.Result{}, err
			}

			return ctrl.Result{}, e
		}

		log.Info("CAPI Cluster found", "CAPI cluster", name)

<<<<<<< HEAD
		ready, err := r.checkControlPlaneReadiness(ctx, *cluster)
		if err != nil {
			conditions.MarkFalse(cluster, meta.ReadyCondition, gitopsv1alpha1.WaitingForCAPIClusterReason, err.Error())
			if err := r.Status().Update(ctx, cluster); err != nil {
				log.Error(err, "failed to update Cluster status")
				return ctrl.Result{}, err
			}
			return ctrl.Result{}, fmt.Errorf("failed to check readiness of cluster %s: %w", cluster.Name, err)
		}

		if !ready {
			log.Info("waiting for control plane to be ready", "cluster", cluster.Name)

			return ctrl.Result{RequeueAfter: cluster.ClusterReadinessRequeue()}, nil
		}

=======
>>>>>>> d8830440
		conditions.MarkTrue(cluster, meta.ReadyCondition, gitopsv1alpha1.CAPIClusterFoundReason, "")
		if err := r.Status().Update(ctx, cluster); err != nil {
			log.Error(err, "failed to update Cluster status")
			return ctrl.Result{}, err
		}
	}

	return ctrl.Result{}, nil
}

// SetupWithManager sets up the controller with the Manager.
func (r *GitopsClusterReconciler) SetupWithManager(mgr ctrl.Manager) error {
	if err := mgr.GetCache().IndexField(context.TODO(), &gitopsv1alpha1.GitopsCluster{}, SecretNameIndexKey, r.indexGitopsClusterBySecretName); err != nil {
		return fmt.Errorf("failed setting index fields: %w", err)
	}

	if err := mgr.GetCache().IndexField(context.TODO(), &gitopsv1alpha1.GitopsCluster{}, CAPIClusterNameIndexKey, r.indexGitopsClusterByCAPIClusterName); err != nil {
		return fmt.Errorf("failed setting index fields: %w", err)
	}

	return ctrl.NewControllerManagedBy(mgr).
		For(&gitopsv1alpha1.GitopsCluster{}).
		Watches(
			&source.Kind{Type: &corev1.Secret{}},
			handler.EnqueueRequestsFromMapFunc(r.requestsForSecretChange),
		).
		Watches(
			&source.Kind{Type: &clusterv1.Cluster{}},
			handler.EnqueueRequestsFromMapFunc(r.requestsForCAPIClusterChange),
		).
		Complete(r)
}

func (r *GitopsClusterReconciler) indexGitopsClusterBySecretName(o client.Object) []string {
	c, ok := o.(*gitopsv1alpha1.GitopsCluster)
	if !ok {
		panic(fmt.Sprintf("Expected a GitopsCluster, got %T", o))
	}

	if c.Spec.SecretRef != nil {
		return []string{c.Spec.SecretRef.Name}
	}

	return nil
}

func (r *GitopsClusterReconciler) indexGitopsClusterByCAPIClusterName(o client.Object) []string {
	c, ok := o.(*gitopsv1alpha1.GitopsCluster)
	if !ok {
		panic(fmt.Sprintf("Expected a GitopsCluster, got %T", o))
	}

	if c.Spec.CAPIClusterRef != nil {
		return []string{c.Spec.CAPIClusterRef.Name}
	}

	return nil
}

func (r *GitopsClusterReconciler) requestsForSecretChange(o client.Object) []ctrl.Request {
	secret, ok := o.(*corev1.Secret)
	if !ok {
		panic(fmt.Sprintf("Expected a Secret but got a %T", o))
	}

	ctx := context.Background()
	var list gitopsv1alpha1.GitopsClusterList
	if err := r.Client.List(ctx, &list, client.MatchingFields{SecretNameIndexKey: secret.GetName()}); err != nil {
		return nil
	}

	var reqs []ctrl.Request
	for _, i := range list.Items {
		name := client.ObjectKey{Namespace: i.Namespace, Name: i.Name}
		reqs = append(reqs, ctrl.Request{NamespacedName: name})
	}
	return reqs
}

func (r *GitopsClusterReconciler) requestsForCAPIClusterChange(o client.Object) []ctrl.Request {
	cluster, ok := o.(*clusterv1.Cluster)
	if !ok {
		panic(fmt.Sprintf("Expected a CAPI Cluster but got a %T", o))
	}

	ctx := context.Background()
	var list gitopsv1alpha1.GitopsClusterList
	if err := r.Client.List(ctx, &list, client.MatchingFields{CAPIClusterNameIndexKey: cluster.GetName()}); err != nil {
		return nil
	}

	var reqs []ctrl.Request
	for _, i := range list.Items {
		name := client.ObjectKey{Namespace: i.Namespace, Name: i.Name}
		reqs = append(reqs, ctrl.Request{NamespacedName: name})
	}
	return reqs
}
<<<<<<< HEAD

func (r *GitopsClusterReconciler) checkControlPlaneReadiness(ctx context.Context, cluster gitopsv1alpha1.GitopsCluster) (bool, error) {
	clusterName := types.NamespacedName{Name: cluster.GetName(), Namespace: cluster.GetNamespace()}
	clusterClient, err := r.clientForCluster(ctx, cluster)
	if err != nil {
		return false, fmt.Errorf("failed to create client of cluster %s: %w", clusterName, err)
	}

	ready, err := IsControlPlaneReady(ctx, clusterClient)
	if err != nil {
		return false, fmt.Errorf("failed to check readiness of cluster %s: %w", clusterName, err)
	}

	if !ready {
		return false, nil
	}

	return true, nil
}

func (r *GitopsClusterReconciler) clientForCluster(ctx context.Context, cluster gitopsv1alpha1.GitopsCluster) (client.Client, error) {
	kubeConfigBytes, err := r.getKubeConfig(ctx, cluster)
	if err != nil {
		return nil, err
	}

	client, err := r.ConfigParser(kubeConfigBytes)
	if err != nil {
		return nil, fmt.Errorf("getting client for cluster %s: %w", cluster.Name, err)
	}
	return client, nil
}

func (r *GitopsClusterReconciler) getKubeConfig(ctx context.Context, cluster gitopsv1alpha1.GitopsCluster) ([]byte, error) {
	var name string
	if cluster.Spec.CAPIClusterRef != nil {
		name = cluster.Spec.CAPIClusterRef.Name + "-kubeconfig"
	} else {
		name = cluster.Spec.SecretRef.Name
	}

	secretName := types.NamespacedName{
		Namespace: cluster.GetNamespace(),
		Name:      name,
	}

	var secret corev1.Secret
	if err := r.Client.Get(ctx, secretName, &secret); err != nil {
		return nil, fmt.Errorf("unable to read KubeConfig secret %q error: %w", secretName, err)
	}

	var kubeConfig []byte
	for k := range secret.Data {
		if k == "value" || k == "value.yaml" {
			kubeConfig = secret.Data[k]
			break
		}
	}

	if len(kubeConfig) == 0 {
		return nil, fmt.Errorf("KubeConfig secret %q doesn't contain a 'value' key ", secretName)
	}

	return kubeConfig, nil
}

func kubeConfigBytesToClient(b []byte) (client.Client, error) {
	restConfig, err := clientcmd.RESTConfigFromKubeConfig(b)
	if err != nil {
		return nil, fmt.Errorf("failed to parse KubeConfig from secret: %w", err)
	}
	restMapper, err := apiutil.NewDynamicRESTMapper(restConfig)
	if err != nil {
		return nil, fmt.Errorf("failed to create RESTMapper from config: %w", err)
	}

	client, err := client.New(restConfig, client.Options{Mapper: restMapper})
	if err != nil {
		return nil, fmt.Errorf("failed to create a client from config: %w", err)
	}
	return client, nil
}
=======
>>>>>>> d8830440
<|MERGE_RESOLUTION|>--- conflicted
+++ resolved
@@ -157,25 +157,6 @@
 
 		log.Info("CAPI Cluster found", "CAPI cluster", name)
 
-<<<<<<< HEAD
-		ready, err := r.checkControlPlaneReadiness(ctx, *cluster)
-		if err != nil {
-			conditions.MarkFalse(cluster, meta.ReadyCondition, gitopsv1alpha1.WaitingForCAPIClusterReason, err.Error())
-			if err := r.Status().Update(ctx, cluster); err != nil {
-				log.Error(err, "failed to update Cluster status")
-				return ctrl.Result{}, err
-			}
-			return ctrl.Result{}, fmt.Errorf("failed to check readiness of cluster %s: %w", cluster.Name, err)
-		}
-
-		if !ready {
-			log.Info("waiting for control plane to be ready", "cluster", cluster.Name)
-
-			return ctrl.Result{RequeueAfter: cluster.ClusterReadinessRequeue()}, nil
-		}
-
-=======
->>>>>>> d8830440
 		conditions.MarkTrue(cluster, meta.ReadyCondition, gitopsv1alpha1.CAPIClusterFoundReason, "")
 		if err := r.Status().Update(ctx, cluster); err != nil {
 			log.Error(err, "failed to update Cluster status")
@@ -274,88 +255,3 @@
 	}
 	return reqs
 }
-<<<<<<< HEAD
-
-func (r *GitopsClusterReconciler) checkControlPlaneReadiness(ctx context.Context, cluster gitopsv1alpha1.GitopsCluster) (bool, error) {
-	clusterName := types.NamespacedName{Name: cluster.GetName(), Namespace: cluster.GetNamespace()}
-	clusterClient, err := r.clientForCluster(ctx, cluster)
-	if err != nil {
-		return false, fmt.Errorf("failed to create client of cluster %s: %w", clusterName, err)
-	}
-
-	ready, err := IsControlPlaneReady(ctx, clusterClient)
-	if err != nil {
-		return false, fmt.Errorf("failed to check readiness of cluster %s: %w", clusterName, err)
-	}
-
-	if !ready {
-		return false, nil
-	}
-
-	return true, nil
-}
-
-func (r *GitopsClusterReconciler) clientForCluster(ctx context.Context, cluster gitopsv1alpha1.GitopsCluster) (client.Client, error) {
-	kubeConfigBytes, err := r.getKubeConfig(ctx, cluster)
-	if err != nil {
-		return nil, err
-	}
-
-	client, err := r.ConfigParser(kubeConfigBytes)
-	if err != nil {
-		return nil, fmt.Errorf("getting client for cluster %s: %w", cluster.Name, err)
-	}
-	return client, nil
-}
-
-func (r *GitopsClusterReconciler) getKubeConfig(ctx context.Context, cluster gitopsv1alpha1.GitopsCluster) ([]byte, error) {
-	var name string
-	if cluster.Spec.CAPIClusterRef != nil {
-		name = cluster.Spec.CAPIClusterRef.Name + "-kubeconfig"
-	} else {
-		name = cluster.Spec.SecretRef.Name
-	}
-
-	secretName := types.NamespacedName{
-		Namespace: cluster.GetNamespace(),
-		Name:      name,
-	}
-
-	var secret corev1.Secret
-	if err := r.Client.Get(ctx, secretName, &secret); err != nil {
-		return nil, fmt.Errorf("unable to read KubeConfig secret %q error: %w", secretName, err)
-	}
-
-	var kubeConfig []byte
-	for k := range secret.Data {
-		if k == "value" || k == "value.yaml" {
-			kubeConfig = secret.Data[k]
-			break
-		}
-	}
-
-	if len(kubeConfig) == 0 {
-		return nil, fmt.Errorf("KubeConfig secret %q doesn't contain a 'value' key ", secretName)
-	}
-
-	return kubeConfig, nil
-}
-
-func kubeConfigBytesToClient(b []byte) (client.Client, error) {
-	restConfig, err := clientcmd.RESTConfigFromKubeConfig(b)
-	if err != nil {
-		return nil, fmt.Errorf("failed to parse KubeConfig from secret: %w", err)
-	}
-	restMapper, err := apiutil.NewDynamicRESTMapper(restConfig)
-	if err != nil {
-		return nil, fmt.Errorf("failed to create RESTMapper from config: %w", err)
-	}
-
-	client, err := client.New(restConfig, client.Options{Mapper: restMapper})
-	if err != nil {
-		return nil, fmt.Errorf("failed to create a client from config: %w", err)
-	}
-	return client, nil
-}
-=======
->>>>>>> d8830440
